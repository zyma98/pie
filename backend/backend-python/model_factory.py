--- conflicted
+++ resolved
@@ -28,7 +28,6 @@
     create_fusion_map as create_l4ma_fusion_map,
 )
 
-<<<<<<< HEAD
 # Conditionally import models that require flashinfer (not available on macOS with pie-metal)
 from platform_detection import is_apple_silicon
 IS_APPLE_SILICON = is_apple_silicon()
@@ -38,25 +37,19 @@
     # On Apple Silicon, these models are not supported yet
     Qwen3ForCausalLM = None  # type: ignore
     create_qwen3_fusion_map = None  # type: ignore
+    Qwen2ForCausalLM = None  # type: ignore
+    create_qwen2_fusion_map = None  # type: ignore
     GptOssForCausalLM = None  # type: ignore
     create_gptoss_fusion_map = None  # type: ignore
 else:
+    # Import model components from local backend-python model directory
     from model.l4ma_flashinfer import FlashInferL4maBackend
+    from model.qwen2 import Qwen2ForCausalLM, create_fusion_map as create_qwen2_fusion_map
     from model.qwen3 import Qwen3ForCausalLM, create_fusion_map as create_qwen3_fusion_map
     from model.gptoss import (
         GptOssForCausalLM,
         create_fusion_map as create_gptoss_fusion_map,
     )
-=======
-# Import model components from local backend-python model directory
-from model.l4ma_flashinfer import FlashInferL4maBackend
-from model.qwen2 import Qwen2ForCausalLM, create_fusion_map as create_qwen2_fusion_map
-from model.qwen3 import Qwen3ForCausalLM, create_fusion_map as create_qwen3_fusion_map
-from model.gptoss import (
-    GptOssForCausalLM,
-    create_fusion_map as create_gptoss_fusion_map,
-)
->>>>>>> daab74c3
 
 
 def create_model_and_fusion_map(model_info: ModelInfo):
