--- conflicted
+++ resolved
@@ -10,11 +10,7 @@
     start_service,
 )
 from handler import Handler
-<<<<<<< HEAD
-from model_factory import create_model_and_fusion_map
 from platform_detection import is_apple_silicon
-=======
->>>>>>> 4f15f5f1
 
 
 def main(
@@ -31,13 +27,9 @@
     max_batch_tokens: int = 10240,
     max_num_adapters: int = 48,
     max_adapter_rank: int = 8,
-<<<<<<< HEAD
-    device: str = None,
-=======
     max_num_kv_pages: Optional[int] = None,
     gpu_mem_headroom: Optional[float] = None,
-    device: str = "cuda:0",
->>>>>>> 4f15f5f1
+    device: str = None,
     dtype: str = "bfloat16",
 ):
     """
